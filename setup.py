import os
import re
import sys

from setuptools import setup, find_packages

with open(os.path.join(os.path.dirname(__file__), 'cosmos/VERSION'), 'r') as fh:
    __version__ = fh.read().strip()


def find_all(path, reg_expr, inverse=False, remove_prefix=False):
    if not path.endswith('/'):
        path = path + '/'
    for root, dirnames, filenames in os.walk(path):
        for filename in filenames:
            match = re.search(reg_expr, filename) is not None
            if inverse:
                match = not match
            if match:
                out = os.path.join(root, filename)
                if remove_prefix:
                    out = out.replace(path, '')
                yield out


install_requires = [
    'funcsigs',
    'boto3',
    'blinker',
    "sqlalchemy",
    'networkx>=2.0',
    "six",
    "drmaa",
    'more-itertools',
    "decorator",
    "python-dateutil"
]
package_data = {'cosmos': list(find_all('cosmos/', '.py|.pyc$', inverse=True, remove_prefix=True))}

if sys.version_info < (3,):
    install_requires += ['subprocess32>=3.5']
if sys.version_info < (3, 6):
    install_requires += ['enum34']

setup(
    name="cosmos-wfm",
    version=__version__,
    scripts=['bin/cosmos', 'bin/run_pyfunc'],
    description="Workflow Management System",
    long_description='Cosmos is a library for writing analysis pipelines, and is particularly suited pipelines which analyze next generation sequencing genomic'
                     'data. See https://github.com/Mizzou-CBMI/COSMOS2 for details.',
    url="https://mizzou-cbmi.github.io/",
    author="Erik Gafni",
    author_email="egafni@gmail.com",
    maintainer="Erik Gafni",
    maintainer_email="egafni@gmail.com",
    license="MIT",
    install_requires=install_requires,
<<<<<<< HEAD
    setup_requires=['pytest-runner'],
    tests_require=['pytest'],
    extras_require={
        "web":  ["flask"]
    },
=======
>>>>>>> a089141f
    packages=find_packages(),
    include_package_data=True,
    package_data=package_data,
    # package_dir = {'cosmos': 'cosmos'},
    classifiers=[
        'Programming Language :: Python :: 2.7',
        'Programming Language :: Python :: 3',
        'Programming Language :: Python :: 3.6',
        'Intended Audience :: Developers',
        'License :: OSI Approved :: MIT License',
        'Operating System :: MacOS',
        'Operating System :: Microsoft :: Windows',
        'Operating System :: POSIX',
        'Programming Language :: Python',
        'Topic :: Software Development',
        'Topic :: Utilities',
    ],
    use_2to3=True,
    use_2to3_exclude_fixers=['lib2to3.fixes.fix_import'],
    keywords='workflow pipeline ngs manager management distributed sge slurm genomics sequencing grid computing scientific',
)<|MERGE_RESOLUTION|>--- conflicted
+++ resolved
@@ -56,14 +56,9 @@
     maintainer_email="egafni@gmail.com",
     license="MIT",
     install_requires=install_requires,
-<<<<<<< HEAD
-    setup_requires=['pytest-runner'],
-    tests_require=['pytest'],
     extras_require={
         "web":  ["flask"]
     },
-=======
->>>>>>> a089141f
     packages=find_packages(),
     include_package_data=True,
     package_data=package_data,
