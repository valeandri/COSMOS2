--- conflicted
+++ resolved
@@ -1,7 +1,5 @@
-
 import os
 import math
-
 
 # turn SQLAlchemy warnings into errors
 import warnings
@@ -18,265 +16,6 @@
 library_path = os.path.dirname(os.path.realpath(__file__))
 with open(os.path.join(library_path, 'VERSION'), 'r') as fh:
     __version__ = fh.read().strip()
-
-
-<<<<<<< HEAD
-=======
-def default_get_submit_args(task, default_queue=None):
-    """
-    Default method for determining the extra arguments to pass to the DRM.
-    For example, returning `"-n 3" if` `task.drm == "lsf"` would caused all jobs
-    to be submitted with `bsub -n 3`.
-
-    :param cosmos.Task task: The Task being submitted.
-    :param default_queue: The default queue.
-    :rtype: str
-    """
-    drm = task.drm or default_queue
-    default_job_priority = None
-    use_mem_req = False
-    use_time_req = False
-
-    cpu_req = task.cpu_req
-    mem_req = task.mem_req if use_mem_req else None
-    time_req = task.time_req if use_time_req else None
-
-    jobname = '%s_task(%s)' % (task.stage.name, task.id)
-    queue = ' -q %s' % default_queue if default_queue else ''
-    priority = ' -p %s' % default_job_priority if default_job_priority else ''
-
-    if drm == 'lsf':
-        rusage = '-R "rusage[mem={mem}] ' if mem_req and use_mem_req else ''
-        time = ' -W 0:{0}'.format(task.time_req) if task.time_req else ''
-        return '-R "{rusage}span[hosts=1]" -n {task.cpu_req}{time}{queue} -J "{jobname}"'.format(**locals())
-
-    elif drm == 'ge':
-        h_vmem = int(math.ceil(mem_req / float(cpu_req))) if mem_req else None
-
-        def g():
-            resource_reqs = dict(h_vmem=h_vmem, num_proc=cpu_req, time_req=time_req)
-            for k, v in resource_reqs.items():
-                if v is not None:
-                    yield '%s=%s' % (k, v)
-
-        resource_str = ','.join(g())
-
-        return '-notify -l "{resource_str}"{priority} -N "{jobname}"'.format(**locals())
-    elif drm == 'local':
-        return None
-    else:
-        raise Exception('DRM not supported: %s' % drm)
-
-
-#########################################################################################################################
-# Cosmos Class
-#########################################################################################################################
-
-class Cosmos(object):
-    def __init__(self,
-                 database_url='sqlite:///:memory:',
-                 get_submit_args=default_get_submit_args,
-                 default_drm='local', default_queue=None,
-                 flask_app=None):
-        """
-        :param str database_url: A `sqlalchemy database url <http://docs.sqlalchemy.org/en/latest/core/engines.html>`_.  ex: sqlite:///home/user/sqlite.db or
-            mysql://user:pass@localhost/database_name or postgresql+psycopg2://user:pass@localhost/database_name
-        :param func get_submit_args: a function that returns arguments to be passed to the job submitter, like resource
-            requirements or the queue to submit to.  See :func:`cosmos.default_get_submit_args` for details
-        :param Flask flask_app: A Flask application instance for the web interface.  The default behavior is to create one.
-        :param str default_drm: The Default DRM to use (ex 'local', 'lsf', or 'ge')
-        """
-        assert default_drm in ['local', 'lsf', 'ge'], 'unsupported drm: %s' % default_drm
-        assert '://' in database_url, 'Invalid database_url: %s' % database_url
-
-        self.futures_executor = futures.ThreadPoolExecutor(10)
-        if flask_app:
-            self.flask_app = flask_app
-        else:
-            self.flask_app = Flask(__name__)
-            self.flask_app.secret_key = os.urandom(24)
-
-        self.get_submit_args = get_submit_args
-        self.flask_app.config['SQLALCHEMY_DATABASE_URI'] = database_url
-        # self.flask_app.config['SQLALCHEMY_ECHO'] = True
-
-        from flask_sqlalchemy import SQLAlchemy
-        self.sqla = SQLAlchemy(self.flask_app)
-        self.session = self.sqla.session
-
-        from sqlalchemy.pool import StaticPool, NullPool
-        from sqlalchemy import create_engine
-        from sqlalchemy.orm import sessionmaker
-
-
-        engine = create_engine(database_url)
-        # connect_args={'check_same_thread':False},
-        # poolclass=StaticPool)
-
-        # from flask_sqlalchemy_session import flask_scoped_session, current_session
-        # session_factory = sessionmaker(bind=engine)
-        # self.Session = flask_scoped_session(session_factory, flask_app)
-
-        self.default_queue = default_queue
-        self.default_drm = default_drm
-
-    def configure_flask(self):
-                # setup flask views
-        from cosmos.web.views import gen_bprint
-        # from cosmos.web.admin import add_cosmos_admin
-
-        self.cosmos_bprint = gen_bprint(self)
-        self.flask_app.register_blueprint(self.cosmos_bprint)
-        # add_cosmos_admin(flask_app, self.session)
-
-    # @property
-    # def session(self):
-    #     return self.Session()
-
-    def close(self):
-        self.futures_executor.close()
-
-
-    def __enter__(self):
-        return self
-
-    def __exit__(self, exc_type, exc_val, exc_tb):
-        self.close()
-
-    def start(self, name, output_dir=os.getcwd(), restart=False, skip_confirm=False, max_cpus=None, max_attempts=1,
-              check_output_dir=True):
-        """
-        Start, resume, or restart an execution based on its name.  If resuming, deletes failed tasks.
-
-        :param str name: A name for the workflow.  Must be unique for this Cosmos session.
-        :param str output_dir: The directory to write files to.  Defaults to the current working directory.
-        :param bool restart: If True and the execution exists, delete it first.
-        :param bool skip_confirm: (If True, do not prompt the shell for input before deleting executions or files.
-        :param int max_cpus: The maximum number of CPUs to use at once.
-        :param int max_attempts: The maximum number of times to retry a failed job.
-        :param bool check_output_dir: Raise an error if this is a new workflow, and output_dir already exists.
-
-        :returns: An Execution instance.
-        """
-        assert os.path.exists(
-            os.getcwd()), "The current working dir of this environment, %s, does not exist" % os.getcwd()
-        output_dir = os.path.abspath(output_dir)
-        output_dir = output_dir if output_dir[-1] != '/' else output_dir[0:]  # remove trailing slash
-        prefix_dir = os.path.split(output_dir)[0]
-        assert os.path.exists(prefix_dir), '%s does not exist' % prefix_dir
-        from .util.helpers import mkdir
-
-        session = self.session
-
-        old_id = None
-        if restart:
-            ex = session.query(Execution).filter_by(name=name).first()
-            if ex:
-                old_id = ex.id
-                msg = 'Restarting %s.  Are you sure you want to delete the contents of output_dir `%s` ' \
-                      'and all sql records for this execution?' % (
-                          ex.output_dir, ex)
-                if not skip_confirm and not confirm(msg):
-                    raise SystemExit('Quitting')
-
-                ex.delete(delete_files=True)
-            else:
-                if not skip_confirm and not confirm('Execution with name %s does not exist, '
-                                                    'but `restart` is set to True.  '
-                                                    'Continue by starting a new Execution?' % name):
-                    raise SystemExit('Quitting')
-
-        # resuming?
-        ex = session.query(Execution).filter_by(name=name).first()
-        # msg = 'Execution started, Cosmos v%s' % __version__
-        if ex:
-            # resuming.
-            if not skip_confirm and not confirm('Resuming %s.  All non-successful jobs will be deleted, '
-                                                'then any new tasks in the graph will be added and executed.  '
-                                                'Are you sure?' % ex):
-                raise SystemExit('Quitting')
-            assert ex.output_dir == output_dir, 'cannot change the output_dir of an execution being resumed.'
-
-            ex.successful = False
-            ex.finished_on = None
-
-            if not os.path.exists(ex.output_dir):
-                raise IOError('output_directory %s does not exist, cannot resume %s' % (ex.output_dir, ex))
-
-            ex.log.info('Resuming %s' % ex)
-            session.add(ex)
-            failed_tasks = [t for s in ex.stages for t in s.tasks if not t.successful]
-            n = len(failed_tasks)
-            if n:
-                ex.log.info('Deleting %s unsuccessful task(s) from SQL database, delete_files=%s' % (n, False))
-                for t in failed_tasks:
-                    session.delete(t)
-
-            for stage in it.ifilter(lambda s: len(s.tasks) == 0, ex.stages):
-                ex.log.info('Deleting stage %s, since it has 0 successful Tasks' % stage)
-                session.delete(stage)
-
-        else:
-            # start from scratch
-            if check_output_dir:
-                assert not os.path.exists(output_dir), 'Execution.output_dir `%s` already exists.' % (output_dir)
-
-            ex = Execution(id=old_id, name=name, output_dir=output_dir, manual_instantiation=False)
-            mkdir(output_dir)  # make it here so we can start logging to logfile
-            session.add(ex)
-
-        ex.max_cpus = max_cpus
-        ex.max_attempts = max_attempts
-        ex.info['last_cmd_executed'] = get_last_cmd_executed()
-        ex.info['cwd'] = os.getcwd()
-        session.commit()
-        session.expunge_all()
-        session.add(ex)
-
-        ex.cosmos_app = self
-
-        return ex
-
-    def initdb(self):
-        """
-        Initialize the database via sql CREATE statements.  If the tables already exists, nothing will happen.
-        """
-        print >> sys.stderr, 'Initializing sql database for Cosmos v%s...' % __version__
-        Base.metadata.create_all(bind=self.session.bind)
-        from .db import MetaData
-
-        meta = MetaData(initdb_library_version=__version__)
-        self.session.add(meta)
-        self.session.commit()
-
-    def resetdb(self):
-        """
-        Resets (deletes then initializes) the database.  This is not reversible!
-        """
-        print >> sys.stderr, 'Dropping tables in db...'
-        Base.metadata.drop_all(bind=self.session.bind)
-        self.initdb()
-
-    def shell(self):
-        """
-        Launch an IPython shell with useful variables already imported.
-        """
-        cosmos_app = self
-        session = self.session
-        executions = self.session.query(Execution).order_by('id').all()
-        ex = executions[-1] if len(executions) else None
-
-        import IPython
-
-        IPython.embed()
-
-    def runweb(self, host, port, debug=True):
-        """
-        Starts the web dashboard
-        """
-        self.configure_flask()
-        return self.flask_app.run(debug=debug, host=host, port=port)
->>>>>>> 313d8930
 
 
 #########################################################################################################################
@@ -311,7 +50,7 @@
 
 class TaskStatus(MyEnum):
     no_attempt = 'Has not been attempted',
-    waiting = 'Waiting to execute', # deprecated
+    waiting = 'Waiting to execute',  # deprecated
     submitted = 'Submitted to the job manager',
     successful = 'Finished successfully',
     failed = 'Finished, but failed'
