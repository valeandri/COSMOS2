from . import *

from .core.cmd_fxn.io import find, out_dir, forward
from . import Cosmos

from .models.Task import Task
from .models.Stage import Stage
from .models.Execution import Execution


from .util.args import add_execution_args
from .util.relationship_patterns import one2one, one2many, many2one, group
from .util.helpers import make_dict
from .util.iterstuff import only_one

from .graph.draw import draw_task_graph, draw_stage_graph, pygraphviz_available
<<<<<<< HEAD
from .util.iterstuff import only_one

# from functools import wraps
# def partial(func, *args, **keywords):
#     """
#     Fuctionally the same as functools.partial, but uses functools.wraps to retain the signature of `func`
#     """
#     @wraps(func)
#     def newfunc(*fargs, **fkeywords):
#         newkeywords = keywords.copy()
#         newkeywords.update(fkeywords)
#         return func(*(args + fargs), **newkeywords)
#
#     return newfunc
=======

from black_magic.decorator import partial
>>>>>>> 7934f4fc
<|MERGE_RESOLUTION|>--- conflicted
+++ resolved
@@ -14,22 +14,4 @@
 from .util.iterstuff import only_one
 
 from .graph.draw import draw_task_graph, draw_stage_graph, pygraphviz_available
-<<<<<<< HEAD
-from .util.iterstuff import only_one
-
-# from functools import wraps
-# def partial(func, *args, **keywords):
-#     """
-#     Fuctionally the same as functools.partial, but uses functools.wraps to retain the signature of `func`
-#     """
-#     @wraps(func)
-#     def newfunc(*fargs, **fkeywords):
-#         newkeywords = keywords.copy()
-#         newkeywords.update(fkeywords)
-#         return func(*(args + fargs), **newkeywords)
-#
-#     return newfunc
-=======
-
-from black_magic.decorator import partial
->>>>>>> 7934f4fc
+from black_magic.decorator import partial