--- conflicted
+++ resolved
@@ -7,7 +7,6 @@
 import networkx as nx
 from flask import url_for
 from sqlalchemy.ext.declarative import declared_attr
-<<<<<<< HEAD
 from sqlalchemy.ext.declarative.base import _declarative_constructor
 from sqlalchemy.orm import reconstructor, relationship, synonym
 from sqlalchemy.schema import Column, ForeignKey, UniqueConstraint
@@ -17,18 +16,6 @@
 from cosmos.db import Base
 from cosmos.util.helpers import wait_for_file
 from cosmos.util.sqla import Enum_ColumnType, JSONEncodedDict, MutableDict
-=======
-from sqlalchemy.orm import relationship, synonym
-from sqlalchemy.schema import Column, ForeignKey, UniqueConstraint
-from sqlalchemy.types import Boolean, Integer, String, DateTime
-
-from cosmos import TaskStatus, StageStatus, signal_task_status_change
-from cosmos.db import Base
-from cosmos.util.helpers import wait_for_file
-from cosmos.util.sqla import Enum_ColumnType, MutableDict, JSONEncodedDict
-
-opj = os.path.join
->>>>>>> f9bea039
 
 
 class ExpectedError(Exception): pass
@@ -68,15 +55,10 @@
     elif task.status == TaskStatus.submitted:
         task.stage.status = StageStatus.running
         if not task.NOOP:
-<<<<<<< HEAD
             task.log.info(
                 '%s %s. drm=%s; drm_jobid=%s; job_class=%s; queue=%s' %
                 (task, task.status, repr(task.drm), repr(task.drm_jobID),
                  repr(task.job_class), repr(task.queue)))
-=======
-            task.log.info('%s %s. drm=%s; drm_jobid=%s; queue=%s' % (task, task.status, repr(task.drm),
-                                                                     repr(task.drm_jobID), repr(task.queue)))
->>>>>>> f9bea039
         task.submitted_on = datetime.datetime.now()
 
     elif task.status == TaskStatus.failed:
