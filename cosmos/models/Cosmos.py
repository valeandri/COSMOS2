import os
import sys

# from concurrent import futures
from datetime import datetime

from flask import Flask


from cosmos import WorkflowStatus
from cosmos import __version__
from cosmos.db import Base
from cosmos.models import Task
from cosmos.util.args import get_last_cmd_executed
from cosmos.util.helpers import confirm


def default_get_submit_args(task, parallel_env="orte"):
    """
    Default method for determining the extra arguments to pass to the DRM.
    For example, returning `"-n 3" if` `task.drm == "lsf"` would cause all jobs
    to be submitted with `bsub -n 3`.

    :param cosmos.api.Task task: The Task being submitted.
    :rtype: str
    """
    default_job_priority = None
    use_mem_req = False

    jobname = "%s[%s]" % (task.stage.name, task.uid.replace("/", "_"))

    if task.drm in ["lsf", "drmaa:lsf"]:
        rusage = '-R "rusage[mem={mem}] ' if task.mem_req and use_mem_req else ""
        time = " -W 0:{0}".format(task.time_req) if task.time_req else ""
        return '-R "{rusage}span[hosts=1]" -n {task.core_req}{time}{queue} -J "{jobname}"'.format(**locals())
    elif task.drm in ["ge", "drmaa:ge"]:
        return '-cwd -pe {parallel_env} {core_req}{priority} -N "{jobname}"{job_class}{queue}'.format(
            priority=" -p %s" % default_job_priority if default_job_priority else "",
            job_class=" -jc %s" % task.job_class if task.job_class else "",
            queue=" -q %s" % task.queue if task.queue else "",
            jobname=jobname,
            core_req=task.core_req,
            parallel_env=parallel_env,
        )
    elif task.drm == "slurm":
        return "-c {cores} {partition}{jobname_str}{mem_str}{time_str}".format(
            mem_str=(" --mem %s" % task.mem_req) if task.mem_req is not None else "",
            time_str=(" --time %s" % task.time_req) if task.time_req is not None else "",
            partition=" -p %s" % task.queue if task.queue else "",
            jobname_str=" -J %s" % jobname if jobname else "",
            cores=task.core_req,
            jobname=jobname,
        )
    else:
        return None


class Cosmos(object):
    def __init__(
        self,
        database_url="sqlite:///:memory:",
        get_submit_args=default_get_submit_args,
        default_drm="local",
        default_drm_options=None,
        default_queue=None,
        default_time_req=None,
        default_max_attempts=1,
        flask_app=None,
        default_job_class=None,
        default_environment_variables=None,
    ):
        """
        :param str database_url: A `sqlalchemy database url <http://docs.sqlalchemy.org/en/latest/core/engines.html>`_.  ex: sqlite:///home/user/sqlite.db or
            mysql://user:pass@localhost/database_name or postgresql+psycopg2://user:pass@localhost/database_name
        :param callable get_submit_args: a function that returns arguments to be passed to the job submitter, like resource
            requirements or the queue to submit to.  See :func:`cosmos.api.default_get_submit_args` for details
        :param flask.Flask flask_app: A Flask application instance for the web interface.  The default behavior is to create one.
        :param str default_drm: The Default DRM to use (ex 'local', 'lsf', or 'ge')
        """
        default_drm_options = {} if default_drm_options is None else default_drm_options
        # Avoid cyclical import dependencies
        from cosmos.job.drm.DRM_Base import DRM

<<<<<<< HEAD
        if os.path.exists(database_url):
            database_url = f"sqlite:///{database_url}"

=======
>>>>>>> f86bccb0
        assert default_drm.split(":")[0] in DRM.get_drm_names(), (
            "unsupported drm: %s" % default_drm.split(":")[0]
        )
        assert "://" in database_url, "Invalid database_url: %s" % database_url

        # self.futures_executor = futures.ThreadPoolExecutor(10)
        if flask_app:
            self.flask_app = flask_app
        else:
            try:
                self.flask_app = Flask(__name__)
                self.flask_app.secret_key = os.urandom(24)

                @self.flask_app.teardown_appcontext
                def shutdown_session(exception=None):
                    self.session.remove()

                # self.flask_app.config['SQLALCHEMY_DATABASE_URI'] = database_url
                # self.flask_app.config['SQLALCHEMY_TRACK_MODIFICATIONS'] = False
                self.flask_app.jinja_env.globals["time_now"] = datetime.now()
                # self.flask_app.config['SQLALCHEMY_ECHO'] = True

                # from flask_sqlalchemy import SQLAlchemy
                #
                #
                # self.sqla = SQLAlchemy(self.flask_app)
                # self.session = self.sqla.session

            except NotImplementedError:
                self.flask_app = None

        self.get_submit_args = get_submit_args

        from sqlalchemy import create_engine
        from sqlalchemy.orm import sessionmaker, scoped_session
        from sqlalchemy.ext.declarative import declarative_base

        engine = create_engine(database_url, convert_unicode=True)
        self.session = scoped_session(sessionmaker(autocommit=False, autoflush=False, bind=engine))

        Base = declarative_base()
        Base.query = self.session.query_property()

        self.default_drm = default_drm
        self.default_drm_options = default_drm_options
        self.default_job_class = default_job_class
        self.default_queue = default_queue
        self.default_max_attempts = default_max_attempts
        self.default_time_req = default_time_req
        self.default_environment_variables = default_environment_variables

        # def configure_flask(self):
        # setup flask views
        # from cosmos.web.admin import add_cosmos_admin

        # add_cosmos_admin(flask_app, self.session)

    # @property
    # def session(self):
    #     return self.Session()

    def close(self):
        self.session.close()

    def __enter__(self):
        return self

    def __exit__(self, exc_type, exc_val, exc_tb):
        self.close()

    def start(
        self, name, restart=False, skip_confirm=False, primary_log_path="workflow.log", fail_fast=False,
    ):
        """
        Start, resume, or restart an workflow based on its name.  If resuming, deletes failed tasks.

        :param str name: A name for the workflow.  Must be unique for this Cosmos session.
        :param bool restart: If True and the workflow exists, delete it first.
        :param bool skip_confirm: (If True, do not prompt the shell for input before deleting workflows or files.
        :param str primary_log_path: The path of the primary log to write to.  If None, does not write to a file.  Log information is always printed to stderr.
        :param bool fail_fast: If True, terminate the workflow the first time a Task fails.
        :param int default_max_attempts: The default maximum number of times to attempt a Task.

        Otherwise, run all Tasks except those downstream of a failure.
        :rtype Workflow:
        :returns: An Workflow instance.
        """
        from .Workflow import Workflow

        assert os.path.exists(os.getcwd()), (
            "The current working dir of this environment, %s, does not exist" % os.getcwd()
        )
        # output_dir = os.path.abspath(output_dir)
        # output_dir = output_dir if output_dir[-1] != '/' else output_dir[0:]  # remove trailing slash
        # prefix_dir = os.path.split(output_dir)[0]
        # assert os.path.exists(prefix_dir), '%s does not exist' % prefix_dir
        from ..util.helpers import mkdir

        # assert isinstance(primary_log_path, basestring) and len(primary_log_path) > 0, 'invalid parimary log path'
        if primary_log_path is not None and os.path.dirname(primary_log_path):
            mkdir(os.path.dirname(primary_log_path))

        session = self.session

        old_id = None
        if restart:
            wf = session.query(Workflow).filter_by(name=name).first()
            if wf:
                old_id = wf.id
                msg = "Restarting %s.  Are you sure you want to delete the all sql records?" % wf
                if not skip_confirm and not confirm(msg):
                    raise SystemExit("Quitting")

                wf.delete(delete_files=False)
            else:
                if not skip_confirm and not confirm(
                    "Workflow with name %s does not exist, "
                    "but `restart` is set to True.  "
                    "Continue by starting a new Workflow?" % name
                ):
                    raise SystemExit("Quitting")

        # resuming?
        wf = session.query(Workflow).filter_by(name=name).first()
        # msg = 'Workflow started, Cosmos v%s' % __version__
        if wf:
            # resuming.
            if not skip_confirm and not confirm(
                "Resuming %s.  All non-successful jobs will be deleted, "
                "then any new tasks in the graph will be added and executed.  "
                "Are you sure?" % wf
            ):
                raise SystemExit("Quitting")
            # assert ex.cwd == output_dir, 'cannot change the output_dir of an workflow being resumed.'

            wf.successful = False
            wf.finished_on = None
            wf.status = WorkflowStatus.resuming

            # if not os.path.exists(wf.output_dir):
            #     raise IOError('output_directory %s does not exist, cannot resume %s' % (wf.output_dir, wf))

            wf.log.info("Resuming %s" % wf)
            session.add(wf)
            failed_tasks = [t for s in wf.stages for t in s.tasks if not t.successful]
            n = len(failed_tasks)
            if n:
                wf.log.info(
                    "Deleting %s unsuccessful task(s) from SQL database, delete_files=%s" % (n, False)
                )
                for t in failed_tasks:
                    session.delete(t)

            for stage in [s for s in wf.stages if len(s.tasks) == 0]:
                wf.log.info("Deleting stage %s, since it has 0 successful Tasks" % stage)
                session.delete(stage)

        else:
            # start from scratch
            # if check_output_dir:
            #     assert not os.path.exists(output_dir), 'Workflow.output_dir `%s` already exists.' % (output_dir)

            wf = Workflow(id=old_id, name=name, manual_instantiation=False, successful=False)
            # mkdir(output_dir)  # make it here so we can start logging to logfile
            session.add(wf)

        wf.info["last_cmd_executed"] = get_last_cmd_executed()
        wf.info["cwd"] = os.getcwd()
        wf.info["fail_fast"] = fail_fast
        wf.primary_log_path = primary_log_path

        wf.log.info("Committing SQL session...")
        session.commit()
        session.expunge_all()
        session.add(wf)
        wf.log.info("Execution Command: %s" % get_last_cmd_executed())

        wf.cosmos_app = self

        return wf

    def initdb(self):
        """
        Initialize the database via sql CREATE statements.  If the tables already exists, nothing will happen.
        """
        # print >> sys.stderr, 'Initializing sql database for Cosmos v{}..'.format(__version__)
        Base.metadata.create_all(bind=self.session.bind)
        from ..db import MetaData

        meta = MetaData(initdb_library_version=__version__)
        self.session.add(meta)
        self.session.commit()
        return self

    def resetdb(self):
        """
        Resets (deletes then initializes) the database.  This is not reversible!
        """
        # print >> sys.stderr, 'Dropping tables in db...'
        Base.metadata.drop_all(bind=self.session.bind)
        self.initdb()
        return self

    def shell(self):
        """
        Launch an IPython shell with useful variables already imported.
        """
        from .Workflow import Workflow

        cosmos_app = self
        session = self.session
        workflows = self.session.query(Workflow).order_by("id").all()
        wf = workflows[-1] if len(workflows) else None

        import IPython

        IPython.embed()

    def init_flask(self):
        from cosmos.web.views import gen_bprint

        self.cosmos_bprint = gen_bprint(self.session)
        self.flask_app.register_blueprint(self.cosmos_bprint)
        return self.flask_app

    def runweb(self, host, port, debug=True):
        """
        Starts the web dashboard
        :param str host: Host name to bind to.  Default is local host, but commonly 0.0.0.0 to allow outside internet traffic.
        :param int port: Port to bind to.
        """
        self.init_flask()
        return self.flask_app.run(debug=debug, host=host, port=port)<|MERGE_RESOLUTION|>--- conflicted
+++ resolved
@@ -81,12 +81,6 @@
         # Avoid cyclical import dependencies
         from cosmos.job.drm.DRM_Base import DRM
 
-<<<<<<< HEAD
-        if os.path.exists(database_url):
-            database_url = f"sqlite:///{database_url}"
-
-=======
->>>>>>> f86bccb0
         assert default_drm.split(":")[0] in DRM.get_drm_names(), (
             "unsupported drm: %s" % default_drm.split(":")[0]
         )
