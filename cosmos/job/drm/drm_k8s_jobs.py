import dateutil.parser
import json
import subprocess as sp

from sqlalchemy import inspect as sqlalchemy_inspect

from cosmos.api import TaskStatus
from cosmos.job.drm.DRM_Base import DRM
from cosmos.models.Task import Task


class DRM_K8S_Jobs(DRM):  # noqa

    """Uses Kubernetes jobs as a method of dispatching tasks. The job manager must be
        configured to use a specific Docker image to use this DRM.
    """

    name = 'k8s-jobs'
    required_drm_options = {'image'}
    optional_drm_options = {'file', 'time', 'name', 'container_name', 'cpu', 'memory', 'disk',
                            'cpu-limit', 'memory-limit', 'disk-limit', 'time', 'persistent-disk-name',
<<<<<<< HEAD
                            'volume-name', 'mount-path', 'preemptible', 'labels'}
=======
                            'volume-name', 'mount-path', 'preemptible', 'retry-limit'}
>>>>>>> 2fe9fe85
    drm_options_to_task_properties = {
        'memory': Task.mem_req,
        'cpu': Task.cpu_req,
        'time': Task.time_req,
        'partition': Task.queue,
    }

    def _merge_task_properties_and_drm_options(self, task, drm_options):
        drm_options = dict(drm_options)
        task_state = sqlalchemy_inspect(task)

        for drm_option_name, task_property in self.drm_options_to_task_properties.iteritems():
            task_value = task_state.attrs[task_property.key].value

            if task_value:
                drm_options[drm_option_name] = task_value

        return drm_options

    def _get_drm_option_value(self, drm_option_value):
        if isinstance(drm_option_value, str):
            return drm_option_value
        elif isinstance(drm_option_value, list):
            return ' '.join([str(value) for value in drm_option_value])
        elif isinstance(drm_option_value, dict):
            return ' '.join(['{key}={value}'.format(key=key, value=value) for key, value in drm_option_value.items()])
        else:
            return str(drm_option_value)

    def submit_job(self, task):
        native_spec = task.drm_native_specification if task.drm_native_specification else ''

        drm_option_names = self.required_drm_options | self.optional_drm_options
        drm_options = self._merge_task_properties_and_drm_options(task, task.drm_options)

        kbatch_options = [
            '--{kbatch_option_name} {kbatch_option_value}'.format(
                kbatch_option_name=kbatch_option_name,
                kbatch_option_value=self._get_drm_option_value(drm_options[kbatch_option_name]),
            ) for kbatch_option_name in drm_option_names if kbatch_option_name in drm_options
        ]
        kbatch_option_str = ' '.join(kbatch_options)

        kbatch_cmd = 'kbatch --script {script} {kbatch_option_str} {native_spec}'.format(
            script=task.output_command_script_path,
            kbatch_option_str=kbatch_option_str,
            native_spec=native_spec,
        )

        kbatch_proc = sp.Popen(kbatch_cmd, shell=True, stdout=sp.PIPE, stderr=sp.PIPE)
        job_id, err = kbatch_proc.communicate()

        if err:
            raise RuntimeError(err)

        job_id = job_id.decode('utf-8').replace('\n', '')

        task.drm_jobID = job_id
        task.status = TaskStatus.submitted

    def _get_task_completed_info(self, task, task_infos):
        task_info = task_infos[task.drm_jobID]

        task_status = task_info['status']
        if task_status.get('active'):
            return None

        successful = task_status.get('succeeded')
        exit_code = 0 if successful else 1
        start_time = dateutil.parser.parse(task_status['startTime'])

        if successful:
            end_time_iso8601 = task_status['completionTime']
        else:
            failed_info = next(condition for condition in task_status['conditions'] if condition['type'] == 'Failed')
            end_time_iso8601 = failed_info['lastProbeTime']

        end_time = dateutil.parser.parse(end_time_iso8601)

        wall_time_delta = end_time - start_time
        wall_time = round(wall_time_delta.total_seconds())

        return dict(exit_status=exit_code, wall_time=wall_time)

    def filter_is_done(self, tasks):
        task_infos = self.drm_statuses(tasks)
        for task in tasks:
            task_completed_info = self._get_task_completed_info(task, task_infos)
            if task_completed_info:
                yield task, task_completed_info

    def drm_statuses(self, tasks):
        job_ids = [task.drm_jobID for task in tasks]

        kstatus_cmd = 'kstatus {job_ids} -o json'.format(job_ids=' '.join(job_ids))
        kstatus_proc = sp.Popen(kstatus_cmd, shell=True, stdout=sp.PIPE, stderr=sp.PIPE)

        task_infos, err = kstatus_proc.communicate()
        if err:
            raise RuntimeError(err)

        task_infos = json.loads(task_infos)
        if len(job_ids) > 1:
            task_infos = task_infos['items']
        else:
            task_infos = [task_infos]

        task_infos = {task_info['metadata']['labels']['job-name']: task_info for task_info in task_infos}
        return task_infos

    def kill(self, task):
        # Transfer the logs from our job into an output file before killing it
        job_id = task.drm_jobID
        stream_logs_cmd = 'klogs {job_id}'.format(job_id=job_id)

        sp.Popen(stream_logs_cmd,
                 stdout=open(task.output_stdout_path, 'w'),
                 stderr=open(task.output_stderr_path, 'w'),
                 shell=True)

        kill_cmd = 'kcancel {job_id}'.format(job_id=job_id)

        kill_proc = sp.Popen(kill_cmd, shell=True, stdout=sp.PIPE, stderr=sp.PIPE)

        _, err = kill_proc.communicate()

        if err:
            raise RuntimeError(err)
    
    def cleanup_task(self, task):
        if task.drm_jobID and task.status != TaskStatus.killed:
            self.kill(task)<|MERGE_RESOLUTION|>--- conflicted
+++ resolved
@@ -19,11 +19,8 @@
     required_drm_options = {'image'}
     optional_drm_options = {'file', 'time', 'name', 'container_name', 'cpu', 'memory', 'disk',
                             'cpu-limit', 'memory-limit', 'disk-limit', 'time', 'persistent-disk-name',
-<<<<<<< HEAD
-                            'volume-name', 'mount-path', 'preemptible', 'labels'}
-=======
-                            'volume-name', 'mount-path', 'preemptible', 'retry-limit'}
->>>>>>> 2fe9fe85
+                            'volume-name', 'mount-path', 'preemptible', 'labels', 'retry-limit'}
+
     drm_options_to_task_properties = {
         'memory': Task.mem_req,
         'cpu': Task.cpu_req,
