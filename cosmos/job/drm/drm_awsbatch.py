import os
import pprint
import random
import re
import string
import time
import more_itertools

import boto3

from cosmos.api import TaskStatus
from cosmos.job.drm.DRM_Base import DRM
from cosmos.util.helpers import progress_bar


def random_string(length):
    return ''.join([random.choice(string.ascii_letters + string.digits) for _ in range(length)])


def split_bucket_key(s3_uri):
    """
    >>> split_bucket_key('s3://bucket/path/to/fname')
    ('bucket', 'path/to/fname')
    """
    bucket, key = re.search('s3://(.+?)/(.+)', s3_uri).groups()
    if key == '':
        raise ValueError('no prefix in %s' % s3_uri)
    return bucket, key


def submit_script_as_aws_batch_job(local_script_path,
                                   s3_prefix_for_command_script_temp_files,
                                   job_name,
                                   container_image,
                                   job_queue,
                                   instance_type=None,
                                   memory=1024,
                                   vcpus=1,
                                   gpus=None):
    """
    :param local_script_path: the local path to a script to run in awsbatch.
    :param s3_prefix_for_command_script_temp_files: the s3 bucket to use for storing the local script to to run.  Caller
      is responsible for cleaning it up.
    :param job_name: name of the job_dict.
    :param container_image: docker image.
    :param memory: amount of memory to reserve.
    :param vcpus: amount of vcpus to reserve.
    :return: obId, job_definition_arn, s3_command_script_uri.
    """
    assert ' ' not in job_name, 'job_name `%s` is invalid' % job_name
    if s3_prefix_for_command_script_temp_files.endswith('/'):
        raise ValueError('s3_prefix_for_command_script_temp_files should not have a ' \
                         'trailing slash.  It is set to %s' % s3_prefix_for_command_script_temp_files)
    if not s3_prefix_for_command_script_temp_files.startswith('s3://'):
        raise ValueError(
            'invalid s3_prefix_for_command_script_temp_files: %s' % s3_prefix_for_command_script_temp_files)

    batch = boto3.client(service_name="batch")
    s3 = boto3.client(service_name="s3")

    bucket, key = split_bucket_key(s3_prefix_for_command_script_temp_files)
    key = os.path.join(key, random_string(32) + '.' + job_name + '.script')
    s3.upload_file(local_script_path, bucket, key)
    s3_command_script_uri = 's3://' + os.path.join(bucket, key)

    command = 'aws s3 cp --quiet {s3_command_script_uri} command_script && ' \
              'chmod +x command_script && ' \
              './command_script'
    command = command.format(**locals())

    container_properties = {
        "image": container_image,
        "jobRoleArn": "ecs_administrator",
        "mountPoints": [{"containerPath": "/scratch",
                         "readOnly": False,
                         "sourceVolume": "scratch"}],
        "volumes": [{"name": "scratch", "host": {"sourcePath": "/scratch"}}],
        "resourceRequirements": [],
        "environment": [],
        # run_s3_script
        "command": ['bash', '-c', command]
    }
    if memory is not None:
        container_properties["memory"] = memory
    if vcpus is not None:
        container_properties['vcpus'] = vcpus
    if instance_type is not None:
        container_properties['instanceType'] = instance_type
    if gpus is not None and gpus != 0:
        container_properties["resourceRequirements"].append({"value": str(gpus), "type": "GPU"})
<<<<<<< HEAD
        visible_devices = ",".join(map(str, list(range(gpus))))
=======
        visible_devices = ",".join(map(str, range(gpus)))
>>>>>>> 5b503830
        container_properties["environment"].append({"name": "CUDA_VISIBLE_DEVICES", "value": visible_devices})

    resp = batch.register_job_definition(
        jobDefinitionName=job_name,
        type='container',
        containerProperties=container_properties
    )
    _check_aws_response_for_error(resp)
    job_definition_arn = resp['jobDefinitionArn']

    submit_jobs_response = batch.submit_job(
        jobName=job_name,
        jobQueue=job_queue,
        jobDefinition=job_definition_arn
    )
    jobId = submit_jobs_response['jobId']

    return jobId, job_definition_arn, s3_command_script_uri


def get_logs(log_stream_name, attempts=9, sleep_between_attempts=10):
    logs_client = boto3.client(service_name="logs")
    try:
        response = logs_client.get_log_events(
            logGroupName='/aws/batch/job',
            logStreamName=log_stream_name,
            startFromHead=True)
        _check_aws_response_for_error(response)
        return '\n'.join(d['message'] for d in response['events'])
    except logs_client.exceptions.ResourceNotFoundException:
        if attempts == 1:
            return 'log stream not found for log_stream_name: %s\n' % log_stream_name
        else:
            time.sleep(sleep_between_attempts)
            return get_logs(log_stream_name, attempts=attempts - 1, sleep_between_attempts=sleep_between_attempts)


class JobStatusMismatchError(Exception):
    pass


def _get_aws_batch_job_infos_for_batch(job_ids, batch_client):
    # ensure that the list of job ids is unique
    assert len(job_ids) == len(set(job_ids))
    describe_jobs_response = batch_client.describe_jobs(jobs=job_ids)
    _check_aws_response_for_error(describe_jobs_response)
    returned_jobs = sorted(describe_jobs_response['jobs'], key=lambda job: job_ids.index(job['jobId']))
    if sorted([job['jobId'] for job in returned_jobs]) != sorted(job_ids):
        raise JobStatusMismatchError()
    return returned_jobs


def get_aws_batch_job_infos(all_job_ids, logger):
    # ensure that the list of job ids is unique
    assert len(all_job_ids) == len(set(all_job_ids))
    batch_client = boto3.client(service_name="batch")
    returned_jobs = []
    for batch_job_ids in more_itertools.chunked(all_job_ids, 50):
        while True:
            try:
                batch_returned_jobs = _get_aws_batch_job_infos_for_batch(batch_job_ids, batch_client)
            except JobStatusMismatchError:
                logger.warning("aws batch describe-jobs returned a different jobs than were passed. Re-trying.")
                continue
            else:
                returned_jobs.extend(batch_returned_jobs)
                break
    returned_ids = [job['jobId'] for job in returned_jobs]
    assert sorted(returned_ids) == sorted(all_job_ids), \
        str(set(returned_ids) - set(all_job_ids)) + str(set(all_job_ids) - set(returned_ids))
    return returned_jobs


class DRM_AWSBatch(DRM):
    name = 'awsbatch'
    required_drm_options = {'container_image',
                            's3_prefix_for_command_script_temp_files'}

    _batch_client = None
    _s3_client = None

    def __init__(self):
        self.job_id_to_s3_script_uri = dict()
        super(DRM_AWSBatch, self).__init__()

    @property
    def batch_client(self):
        if self._batch_client is None:
            self._batch_client = boto3.client(service_name="batch")
        return self._batch_client

    @property
    def s3_client(self):
        if self._s3_client is None:
            self._s3_client = boto3.client(service_name="s3")
        return self._s3_client

    def submit_job(self, task):
        if task.queue is None:
            raise ValueError('task.queue cannot be None for %s' % task)
        if task.core_req is None:
            raise ValueError('task.core_req cannot be None for task %s' % task)
        if task.mem_req is None:
            raise ValueError('task.mem_req cannot be None for task %s' % task)

        job_name = 'cosmos-' + task.stage.name.replace('/', '__') + '__' + task.uid.replace('/', '__')

        jobId, job_definition_arn, s3_command_script_uri = submit_script_as_aws_batch_job(
            local_script_path=task.output_command_script_path,
            s3_prefix_for_command_script_temp_files=task.drm_options['s3_prefix_for_command_script_temp_files'],
            container_image=task.drm_options['container_image'],
            job_name=job_name,
            job_queue=task.queue,
            memory=task.mem_req,
            vcpus=task.cpu_req,
            gpus=task.gpu_req,
            instance_type=task.drm_options.get('instance_type'))

        # just save pointer to logstream.  We'll collect them when the job finishes.
        job_dict = get_aws_batch_job_infos([jobId], task.workflow.log)[0]
        with open(task.output_stdout_path, 'w'):
            pass
        with open(task.output_stderr_path, 'w') as fp:
            fp.write(pprint.pformat(job_dict, indent=2))

        # set task attributes
        task.drm_jobID = jobId
        task.status = TaskStatus.submitted
        task.s3_command_script_uri = s3_command_script_uri
        task.job_definition_arn = job_definition_arn

    def filter_is_done(self, tasks):
        job_ids = [task.drm_jobID for task in tasks]
        assert len(set(job_ids)) == len(job_ids)
        if len(job_ids) == 0:
            jobs = []
        else:
            jobs = get_aws_batch_job_infos(job_ids, tasks[0].workflow.log)
        for task, job_dict in zip(tasks, jobs):
            assert task.drm_jobID == job_dict['jobId']
            if job_dict['status'] in ['SUCCEEDED', 'FAILED']:
                # get exit status
                if 'attempts' in job_dict:
                    attempt = job_dict['attempts'][-1]
                    if re.search('Host EC2 .+ terminated.', attempt['statusReason']):
                        # this job failed because the instance was shut down (presumably because it was a
                        # spot instance)
                        pass
                    # exit code might be missing if for example the instance was terminated because the compute
                    # environment was deleted.
                    exit_status = attempt['container'].get('exitCode', -2)


                else:
                    exit_status = -1

                if job_dict['status'] == 'FAILED':
                    assert exit_status != 0, '%s failed, but has an exist_status of 0' % task

                self._cleanup_task(task, job_dict['container']['logStreamName'])
                try:
                    wall_time = int(round((job_dict['stoppedAt'] - job_dict['startedAt']) / 1000))
                except KeyError:
                    task.workflow.log.warning("Could not find timing info for job:'\n{job_dict}\n'")
                    wall_time = 0
                yield task, dict(exit_status=exit_status, wall_time=wall_time)

    def _cleanup_task(self, task, log_stream_name=None, get_log_attempts=12, get_log_sleep_between_attempts=10):
        # if log_stream_name wasn't passed in, query aws to get it
        if log_stream_name is None:
            job_dict = get_aws_batch_job_infos([task.drm_jobID], task.workflow.log)
            log_stream_name = job_dict[0]['container'].get('logStreamName')

        if log_stream_name is None:
            logs = 'no log stream was available for job: %s\n' % task.drm_jobID
        else:
            # write logs to stdout
            logs = get_logs(log_stream_name=log_stream_name,
                            attempts=get_log_attempts,
                            sleep_between_attempts=get_log_sleep_between_attempts)

        with open(task.output_stdout_path, 'w') as fp:
            fp.write(logs + '\n'
                     + 'WARNING: this might be truncated.  '
                     + 'check log stream on the aws console for job: %s' % task.drm_jobID)

        # delete temporary s3 script path
        bucket, key = split_bucket_key(task.s3_command_script_uri)
        self.s3_client.delete_object(Bucket=bucket, Key=key)

        # deregister job definition
        # FIXME this is slow.. do i care enough to do this?
        self.batch_client.deregister_job_definition(jobDefinition=task.job_definition_arn)

    def drm_statuses(self, tasks):
        """
        :returns: (dict) task.drm_jobID -> drm_status
        """
        job_ids = [task.drm_jobID for task in tasks]
        if len(job_ids) == 0:
            return {}
        return {d['jobId']: d['status'] for d in get_aws_batch_job_infos(job_ids, tasks[0].workflow.log)}

    def _terminate_task(self, task):
        batch_client = boto3.client(service_name="batch")
        cancel_job_response = batch_client.cancel_job(jobId=task.drm_jobID,
                                                      reason='cancelled by cosmos')
        _check_aws_response_for_error(cancel_job_response)
        terminate_job_response = batch_client.terminate_job(jobId=task.drm_jobID,
                                                            reason='terminated by cosmos')
        _check_aws_response_for_error(terminate_job_response)

    def kill(self, task):
        self._terminate_task(task)
        self._cleanup_task(task, get_log_attempts=1, get_log_sleep_between_attempts=1)

    def kill_tasks(self, tasks):
        if len(tasks):
            tasks[0].workflow.log.info('Killing Tasks...')
            for task in progress_bar(tasks):
                self._terminate_task(task)

            tasks[0].workflow.log.info('Cleaning up Tasks...')
            for task in progress_bar(tasks):
                # this is slower and less important
                self._cleanup_task(task, get_log_attempts=3, get_log_sleep_between_attempts=5)


class JobStatusError(Exception):
    pass


def _check_aws_response_for_error(r):
    if 'failures' in r and len(r['failures']):
        raise Exception('Failures:\n{0}'.format(pprint.pformat(r, indent=2)))

    status_code = r['ResponseMetadata']['HTTPStatusCode']
    if status_code != 200:
        raise Exception(
            'Task status request received status code {0}:\n{1}'.format(status_code, pprint.pformat(r, indent=2)))<|MERGE_RESOLUTION|>--- conflicted
+++ resolved
@@ -88,11 +88,7 @@
         container_properties['instanceType'] = instance_type
     if gpus is not None and gpus != 0:
         container_properties["resourceRequirements"].append({"value": str(gpus), "type": "GPU"})
-<<<<<<< HEAD
-        visible_devices = ",".join(map(str, list(range(gpus))))
-=======
         visible_devices = ",".join(map(str, range(gpus)))
->>>>>>> 5b503830
         container_properties["environment"].append({"name": "CUDA_VISIBLE_DEVICES", "value": visible_devices})
 
     resp = batch.register_job_definition(
