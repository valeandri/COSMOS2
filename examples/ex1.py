--- conflicted
+++ resolved
@@ -6,15 +6,10 @@
 
 def run_ex1(execution):
     # Create two jobs that echo "hello" and "world" respectively (source nodes in the graph).
-<<<<<<< HEAD
-    echos = execution.add([Echo(tags=dict(word='hello'), out='{word}'),
-                           Echo(tags=dict(word='world'))])
-=======
     echos = [execution.add_task(echo,
                                 tags=dict(word=word),
                                 out_dir='{word}')
              for word in ['hello', 'world']]
->>>>>>> f0febcb7
 
     # Split each echo into two jobs (a one2many relationship).
     cats = [execution.add_task(cat,
