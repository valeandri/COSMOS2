import os

from tools import ECHO, CAT
<<<<<<< HEAD
from kosmos import run, one2many, TaskGraph
=======
from kosmos.TaskGraph import TaskGraph, one2many
from kosmos.run import run
>>>>>>> 83a6edf6

opj = os.path.join
import ipdb

with ipdb.launch_ipdb_on_exception():
    g = TaskGraph()
    echo = g.source([ECHO(tags={'word': 'hello'}), ECHO(tags={'word': 'world'})])
    cat = g.stage(CAT, parents=[echo], rel=one2many([('n', [1, 2])]))

    run(g, lambda x: '/tmp', lambda t: os.path.join(t.output_dir, 'log', t.stage.name, t.tags['word']))

    # g.as_image('stage', 'graph1.svg')
    # g.as_image('task', 'graph2.svg')<|MERGE_RESOLUTION|>--- conflicted
+++ resolved
@@ -1,16 +1,9 @@
+from tools import ECHO, CAT
+from kosmos import run, one2many, TaskGraph
 import os
+opj = os.path.join
 
-from tools import ECHO, CAT
-<<<<<<< HEAD
-from kosmos import run, one2many, TaskGraph
-=======
-from kosmos.TaskGraph import TaskGraph, one2many
-from kosmos.run import run
->>>>>>> 83a6edf6
-
-opj = os.path.join
 import ipdb
-
 with ipdb.launch_ipdb_on_exception():
     g = TaskGraph()
     echo = g.source([ECHO(tags={'word': 'hello'}), ECHO(tags={'word': 'world'})])
